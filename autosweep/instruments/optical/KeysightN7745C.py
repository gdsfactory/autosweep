--- conflicted
+++ resolved
@@ -16,11 +16,7 @@
         super().__init__(com=visa_coms.VisaCOM(addrs=addrs))
 
     def idn_ask(self):
-<<<<<<< HEAD
-        return self.com.query("*IDN?")
-=======
-        return self.com.query('*IDN?').strip()
->>>>>>> 3c90c74d
+        return self.com.query("*IDN?").strip()
 
     def system_error_ask(self):
         return self.com.query(":SYSTEM:ERROR?").strip()
@@ -49,7 +45,7 @@
                 break
             errors.append(error)
         if errors:
-            assert 0, "Encountered errors: %s" % (errors,)
+            assert 0, f"Encountered errors: {errors}"
 
     def assert_n(self, n):
         assert 1 <= n <= 8, f"Require channel 1 <= {n} <= 8"
@@ -65,11 +61,7 @@
                 If the reference state is absolute, units are dBm or W.
                 If the reference state is relative, units are dB.
         """
-<<<<<<< HEAD
-        return float(self.com.query(f":fetch{n}:power?"))
-=======
-        return float(self.com.query(f':FETCH{n}:POWER?'))
->>>>>>> 3c90c74d
+        return float(self.com.query(f":FETCH{n}:POWER?"))
 
     def fetch_power_all(self):
         """
@@ -80,13 +72,9 @@
 
         :return: Data values are always in Watt. (Seems no to be the case)
         """
-<<<<<<< HEAD
-        return self.com.query_binary_values(
-            ":fetch:power:all?", datatype="f", is_big_endian=False
+        return self.com.com.query_binary_values(
+            ":FETCH:POWER:ALL?", datatype="f", is_big_endian=False
         )
-=======
-        return self.com.com.query_binary_values(f':FETCH:POWER:ALL?', datatype='f', is_big_endian=False)
->>>>>>> 3c90c74d
 
     def initiate_channel_immediate(self, n, m):
         """
@@ -94,15 +82,9 @@
         In logging mode it triggers all channels independent from [n].
         """
         if m:
-<<<<<<< HEAD
-            self.com.write(f":initiate{n}:channel{m}:immediate")
+            self.com.write(f":INITIATE{n}:CHANNEL{m}:IMMEDIATE")
         else:
-            self.com.write(f":initiate{n}:immediate")
-=======
-            self.com.write(f':INITIATE{n}:CHANNEL{m}:IMMEDIATE')
-        else:
-            self.com.write(f':INITIATE{n}:IMMEDIATE')
->>>>>>> 3c90c74d
+            self.com.write(f":INITIATE{n}:IMMEDIATE")
 
     def initiate_channel_continuous(self, n, channel, continuous):
         """
@@ -112,15 +94,9 @@
         """
         arg = "on" if continuous else "off"
         if channel:
-<<<<<<< HEAD
-            self.com.write(
-                f':initiate{n}:channel{channel}:continuous {"on" if continuous else "off"}'
-            )
-=======
-            self.com.write(f':INITIATE{n}:CHANNEL{channel}:CONTINUOUS {arg}')
->>>>>>> 3c90c74d
+            self.com.write(f":INITIATE{n}:CHANNEL{channel}:CONTINUOUS {arg}")
         else:
-            self.com.write(f':INITIATE{n}:CONTINUOUS {arg}')
+            self.com.write(f":INITIATE{n}:CONTINUOUS {arg}")
 
     def sense_function_parameter_logging(self, n, data_points, averaging_time):
         """
@@ -142,16 +118,12 @@
         Details can be found in the Application Note "Transient Optical Power Measurements with the N7744A and N7745A"
         http://literature.cdn.keysight.com/litweb/pdf/5990-3710EN.pdf.
         """
-<<<<<<< HEAD
-        self.com.write(
-            f":sense{n}:function:parameter:logging {data_points},{averaging_time}"
-        )
-=======
         # self.assert_n(n)
         assert data_points >= 1
         assert averaging_time >= 0
-        self.com.write(f':SENSE{n}:FUNCTION:PARAMETER:LOGGING {data_points},{averaging_time}')
->>>>>>> 3c90c74d
+        self.com.write(
+            f":SENSE{n}:FUNCTION:PARAMETER:LOGGING {data_points},{averaging_time}"
+        )
 
     def sense_function_result_ask(self):
         """
@@ -170,15 +142,11 @@
         pyvisa.errors.VisaIOError: VI_ERROR_TMO (-1073807339): Timeout expired before operation completed.
         This can happen when the measurement isn't ready / never triggered
         """
-<<<<<<< HEAD
         result = np.array(
-            self.com.query_binary_values(
-                ":sense:function:result?", datatype="f", is_big_endian=False
+            self.com.com.query_binary_values(
+                ":SENSE:FUNCTION:RESULT?", datatype="f", is_big_endian=False
             )
         )
-=======
-        result = np.array(self.com.com.query_binary_values(f':SENSE:FUNCTION:RESULT?', datatype='f', is_big_endian=False))
->>>>>>> 3c90c74d
         self.com.read()
         return result
 
@@ -196,16 +164,12 @@
         :return:
         """
 
-<<<<<<< HEAD
-        self.com.write(f":sense{n}:function:state {state}")
-=======
         self.assert_n(n)
         state = str(state).upper()
         assert state in ("LOGG", "LOGGING", "STAB", "STABILITY", "MINM", "MINMAX")
         mode = str(mode).upper()
         assert mode in ("STOP", "STAR", "START")
-        self.com.write(f':SENSE{n}:FUNCTION:STATE {state},{mode}')
->>>>>>> 3c90c74d
+        self.com.write(f":SENSE{n}:FUNCTION:STATE {state},{mode}")
 
     def sense_function_state_ask(self, n):
         """
@@ -219,11 +183,8 @@
             COMPLETE Data acquisition function is complete
         """
 
-<<<<<<< HEAD
-        return self.com.query(f"sense{n}:function:state?")
-=======
-        self.assert_n(n)
-        function, state = self.com.query(f'SENSE{n}:FUNCTION:STATE?').strip().split(",")
+        self.assert_n(n)
+        function, state = self.com.query(f"SENSE{n}:FUNCTION:STATE?").strip().split(",")
         assert function in ("NONE", "LOGGING_STABILITY", "MINMAX"), function
         assert state in ("PROGRESS", "COMPLETE"), state
         return function, state
@@ -246,11 +207,10 @@
         """
         val = str(val).upper()
         assert val in ("NODEA", "1", "NODEB", "2"), val
-        self.com.write(f':TRIGGER {val}')
+        self.com.write(f":TRIGGER {val}")
 
     def trigger_the_input(self):
         self.trigger("NODEA")
->>>>>>> 3c90c74d
 
     def trigger_input(self, n, trigger_response):
         """
@@ -268,22 +228,25 @@
             THReshold: Similar to PRE, but the starting event is minimum and maximum threshold values. If you don't want
                         both limit, you can write NAN instead of number.
         """
-<<<<<<< HEAD
-        self.com.write(f":trigger{n}:input {trigger_response}")
-=======
         self.assert_n(n)
         trigger_response = trigger_response.upper()
-        assert trigger_response in ("SME", "SMEASURE", "CMEASURE", "CME", "MMEASURE", "MM")
-        self.com.write(f':TRIGGER{n}:INPUT {trigger_response}')
+        assert trigger_response in (
+            "SME",
+            "SMEASURE",
+            "CMEASURE",
+            "CME",
+            "MMEASURE",
+            "MM",
+        )
+        self.com.write(f":TRIGGER{n}:INPUT {trigger_response}")
 
     def sense_power_range_auto(self, n, val):
         val = str(val).upper()
         assert val in ("0", "OFF", "1", "ON")
-        self.com.write(f':SENSE{n}:POWER:RANGE:AUTO {val}')
->>>>>>> 3c90c74d
+        self.com.write(f":SENSE{n}:POWER:RANGE:AUTO {val}")
 
     def sense_power_range_auto_ask(self, n):
-        return int(self.com.query(f':SENSE{n}:POWER:RANGE:AUTO?'))
+        return int(self.com.query(f":SENSE{n}:POWER:RANGE:AUTO?"))
 
     def sense_power_range_dbm(self, n, range):
         """
@@ -297,17 +260,14 @@
         range = int(range)
         # XXX: or could be tolerant to the rounding
         assert range in (+10, 0, -10, -20, -30)
-        self.com.write(f':SENSE{n}:POWER:RANGE {range}dBm')
-
-<<<<<<< HEAD
-        self.com.write(f":sense:power:range {range}dBm")
-=======
+        self.com.write(f":SENSE{n}:POWER:RANGE {range}dBm")
+
     def sense_power_range_ask(self, n):
         """
         NOTE: this is always dB even if units are W
         """
         self.assert_n(n)
-        return float(self.com.query(f':SENSE{n}:POWER:RANGE?').strip())
+        return float(self.com.query(f":SENSE{n}:POWER:RANGE?").strip())
 
     def sense_power_range_ask_w(self, n):
         """
@@ -334,13 +294,13 @@
     def sense_power_unit(self, n, val):
         val = str(val).upper()
         assert val in ("0", "DBM", "1", "WATT")
-        self.com.write(f':SENSE{n}:POWER:UNIT {val}')
+        self.com.write(f":SENSE{n}:POWER:UNIT {val}")
 
     def sense_power_unit_ask(self, n):
         """
         :SENSe[n][:CHANnel[m]]:POWer:UNIT?
         """
-        return int(self.com.query(f':SENSE{n}:POWER:UNIT?'))
+        return int(self.com.query(f":SENSE{n}:POWER:UNIT?"))
 
     def sense_power_unit_ask_str(self, n):
         return {
@@ -355,18 +315,17 @@
         • 1 = Auto Gain On (Default)
         This is the Position for best dynamic.
         """
-        return int(self.com.query(f':SENSE{n}:POWER:GAIN:AUTO?'))
+        return int(self.com.query(f":SENSE{n}:POWER:GAIN:AUTO?"))
 
     def sense_power_wavelength_nm(self, val):
-        self.com.write(f':SENSE{n}:POWER:WAVELENGTH {val}NM')
+        self.com.write(f":SENSE{n}:POWER:WAVELENGTH {val}NM")
 
     def sense_power_wavelength_ask(self, n):
         self.assert_n(n)
-        return float(self.com.query(f':SENSE{n}:POWER:WAVELENGTH?'))
+        return float(self.com.query(f":SENSE{n}:POWER:WAVELENGTH?"))
 
     def sense_power_wavelength_ask_nm(self, n):
         return self.sense_power_wavelength_ask(n) * 1e9
->>>>>>> 3c90c74d
 
 
 if __name__ == "__main__":
@@ -376,31 +335,12 @@
 
     rm = pyvisa.ResourceManager()
 
-<<<<<<< HEAD
-    detector = KeysightN7745C(rm.open_resource("TCPIP::192.168.111.144::INSTR"))
-
-    detector.sense_function_state(1, "stop")
-    detector.trigger_input(1, "ignore")
-    detector.initiate_channel_continuous(1, None, True)
-    detector.sense_power_range(-20)
-
-    exit()
-
-    detector.sense_function_state(1, "logging,stop")
-    detector.trigger_input(1, "Cmeasure")
-    detector.sense_function_parameter_logging(0, 10000, f"{(1650 - 1450) / 20 / 10000}")
-    detector.sense_function_state(1, "logging,start")
-
-    while "PROGRESS" in detector.sense_function_state_ask(1):
-        print(detector.sense_function_state_ask(1))
-        time.sleep(0.5)
-=======
-    detector = KeysightN7745C('TCPIP::192.168.111.70::INSTR')
+    detector = KeysightN7745C("TCPIP::192.168.111.70::INSTR")
     print(detector.idn_ask())
 
     if 0:
-        detector.sense_function_state(1, 'STOP')
-        detector.trigger_input(1, 'IGNORE')
+        detector.sense_function_state(1, "STOP")
+        detector.trigger_input(1, "IGNORE")
         detector.initiate_channel_continuous(1, None, True)
         detector.sense_power_range_dbm(-20)
 
@@ -415,18 +355,17 @@
         samples = 10000
         total_seconds = (nm_max - nm_min) / nm_per_sec
         tsample = total_seconds / samples
-        print(f"Desired sweep")
+        print("Desired sweep")
         print(f"  Range: {nm_min} nm to {nm_max} nm")
         print(f"  Samples {samples}")
         print(f"  nm_per_sec {nm_per_sec}")
         print(f"  total_seconds {total_seconds}")
         print(f"  tsample {tsample}")
 
-
         n = 1
-        detector.sense_function_state(n, 'LOGGING', 'STOP')
+        detector.sense_function_state(n, "LOGGING", "STOP")
         detector.sense_power_unit(n, "Watt")
-        detector.trigger_input(n, 'CMEASURE')
+        detector.trigger_input(n, "CMEASURE")
         detector.sense_power_range_auto(n, "OFF")
         detector.sense_power_range_dbm(n, +10)
         """
@@ -436,7 +375,7 @@
         """
         # detector.sense_function_parameter_logging(0, samples, tsample)
         detector.sense_function_parameter_logging(1, samples, tsample)
-        detector.sense_function_state(n, 'LOGGING', 'START')
+        detector.sense_function_state(n, "LOGGING", "START")
         detector.assert_errors()
 
         # Force trigger in lieu of hardware trigger
@@ -446,7 +385,6 @@
         while detector.sense_function_state_ask_is_running(n):
             print(detector.sense_function_state_ask(n))
             time.sleep(0.1)
->>>>>>> 3c90c74d
 
         print("done, getting data")
         data = detector.sense_function_result_ask()
